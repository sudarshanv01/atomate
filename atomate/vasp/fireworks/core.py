# coding: utf-8

import warnings
import copy

from atomate.vasp.config import (
    HALF_KPOINTS_FIRST_RELAX,
    RELAX_MAX_FORCE,
    VASP_CMD,
    DB_FILE,
    VDW_KERNEL_DIR,
)

"""
Defines standardized Fireworks that can be chained easily to perform various
sequences of VASP calculations.
"""

from fireworks import Firework

from pymatgen import Structure
<<<<<<< HEAD
from pymatgen.io.vasp.sets import MPRelaxSet, MITMDSet, MITRelaxSet, \
    MPStaticSet, MPSOCSet, LinearResponseUSet

from atomate.common.firetasks.glue_tasks import PassCalcLocs
=======
from pymatgen.io.vasp.sets import (
    MPRelaxSet,
    MPScanRelaxSet,
    MITMDSet,
    MITRelaxSet,
    MPStaticSet,
    MPSOCSet,
)

from atomate.common.firetasks.glue_tasks import (
    PassCalcLocs,
    GzipDir,
    CopyFiles,
    DeleteFiles,
    CopyFilesFromCalcLoc,
)
>>>>>>> 32f9b744
from atomate.vasp.firetasks.glue_tasks import CopyVaspOutputs, pass_vasp_result
from atomate.vasp.firetasks.neb_tasks import TransferNEBTask
from atomate.vasp.firetasks.parse_outputs import VaspToDb, BoltztrapToDb
from atomate.vasp.firetasks.run_calc import (
    RunVaspCustodian,
    RunBoltztrap,
)
from atomate.vasp.firetasks.write_inputs import (
    WriteNormalmodeDisplacedPoscar,
    WriteTransmutedStructureIOSet,
    WriteVaspFromIOSet,
    WriteVaspHSEBSFromPrev,
    WriteVaspNSCFFromPrev,
    WriteVaspSOCFromPrev,
    WriteVaspStaticFromPrev,
    WriteVaspFromIOSetFromInterpolatedPOSCAR,
    UpdateScanRelaxBandgap,
    ModifyIncar,
)
from atomate.vasp.firetasks.neb_tasks import WriteNEBFromImages, WriteNEBFromEndpoints


class OptimizeFW(Firework):
    def __init__(
        self,
        structure,
        name="structure optimization",
        vasp_input_set=None,
        vasp_cmd=VASP_CMD,
        override_default_vasp_params=None,
        ediffg=None,
        db_file=DB_FILE,
        force_gamma=True,
        job_type="double_relaxation_run",
        max_force_threshold=RELAX_MAX_FORCE,
        auto_npar=">>auto_npar<<",
        half_kpts_first_relax=HALF_KPOINTS_FIRST_RELAX,
        parents=None,
        **kwargs
    ):
        """
        Optimize the given structure.

        Args:
            structure (Structure): Input structure.
            name (str): Name for the Firework.
            vasp_input_set (VaspInputSet): input set to use. Defaults to MPRelaxSet() if None.
            override_default_vasp_params (dict): If this is not None, these params are passed to
                the default vasp_input_set, i.e., MPRelaxSet. This allows one to easily override
                some settings, e.g., user_incar_settings, etc.
            vasp_cmd (str): Command to run vasp.
            ediffg (float): Shortcut to set ediffg in certain jobs
            db_file (str): Path to file specifying db credentials to place output parsing.
            force_gamma (bool): Force gamma centered kpoint generation
            job_type (str): custodian job type (default "double_relaxation_run")
            max_force_threshold (float): max force on a site allowed at end; otherwise, reject job
            auto_npar (bool or str): whether to set auto_npar. defaults to env_chk: ">>auto_npar<<"
            half_kpts_first_relax (bool): whether to use half the kpoints for the first relaxation
            parents ([Firework]): Parents of this particular Firework.
            \*\*kwargs: Other kwargs that are passed to Firework.__init__.
        """
        override_default_vasp_params = override_default_vasp_params or {}
        vasp_input_set = vasp_input_set or MPRelaxSet(
            structure, force_gamma=force_gamma, **override_default_vasp_params
        )

        if vasp_input_set.incar["ISIF"] in (0, 1, 2, 7) and job_type == "double_relaxation":
            warnings.warn(
                "A double relaxation run might not be appropriate with ISIF {}".format(
                    vasp_input_set.incar["ISIF"]))
        
        t = []
        t.append(WriteVaspFromIOSet(structure=structure, vasp_input_set=vasp_input_set))
        t.append(
            RunVaspCustodian(
                vasp_cmd=vasp_cmd,
                job_type=job_type,
                max_force_threshold=max_force_threshold,
                ediffg=ediffg,
                auto_npar=auto_npar,
                half_kpts_first_relax=half_kpts_first_relax,
            )
        )
        t.append(PassCalcLocs(name=name))
        t.append(VaspToDb(db_file=db_file, additional_fields={"task_label": name}))
        super(OptimizeFW, self).__init__(
            t,
            parents=parents,
            name="{}-{}".format(structure.composition.reduced_formula, name),
            **kwargs
        )


class ScanOptimizeFW(Firework):
    def __init__(
        self,
        structure,
        name="SCAN structure optimization",
        vasp_input_set=None,
        vasp_cmd=VASP_CMD,
        override_default_vasp_params=None,
        db_file=DB_FILE,
        vdw_kernel_dir=VDW_KERNEL_DIR,
        parents=None,
        **kwargs
    ):
        """
        Structure optimization using the SCAN metaGGA functional.

        This workflow performs a 3-step optmization. The first step ('relax1')
        is a conventional GGA run relaxation that initializes the geometry and
        calculates the bandgap of the structure. The bandgap is used to update 
        the KSPACING parameter, which sets the appropriate number of k-points 
        for the structure. The second step ('.relax2') is a static GGA 
        calculation that computes wavefunctions using the updated number of 
        k-points. The third step ('relax3') is a SCAN relaxation.

        By default, .relax1 and .relax2 are force converged with
        EDIFFG = -0.05, and .relax3 is force converged with EDIFFG=-0.02.

        Args:
            structure (Structure): Input structure.
            name (str): Name for the Firework.
            vasp_input_set (VaspInputSet): input set to use. Defaults to
                MPScanRelaxSet() if None.
            override_default_vasp_params (dict): If this is not None, and
                vasp_input_set is None, these params are passed to the default
                vasp_input_set, i.e., MPScanRelaxSet. This allows one to easily
                override some settings, e.g., bandgap, user_incar_settings, etc.
            vasp_cmd (str): Command to run vasp. Supports env_chk.
            vdw_kernel_dir (str): Directory containing the pre-compiled VdW
                kernel. Supports env_chk.
            db_file (str): Path to file specifying db credentials to place
                output parsing. Supports env_chk.
            parents ([Firework]): Parents of this particular Firework.
            **kwargs: Other kwargs that are passed to Firework.__init__.
        """
        override_default_vasp_params = override_default_vasp_params or {}
        orig_input_set = vasp_input_set or MPScanRelaxSet(
            structure, **override_default_vasp_params
        )

        # Raise a warning if the InputSet is not MPScanRelaxSet, because the
        # kspacing calculation from bandgap is only supported in MPScanRelaxSet.
        if not isinstance(orig_input_set, MPScanRelaxSet):
            raise UserWarning(
                "You have specified a vasp_input_set other than \
                               MPScanRelaxSet. Automatic adjustment of kspacing\
                               is not supported by this InputSet."
            )

        t = []
        # write the VASP input files based on MPScanRelaxSet
        t.append(WriteVaspFromIOSet(structure=structure, 
                                    vasp_input_set=orig_input_set
                                    )
                 )

        # pass the CalcLoc so that CopyFilesFromCalcLoc can find the directory
        t.append(PassCalcLocs(name=name))

        # Copy the pre-compiled VdW kernel for VASP, if required
        if orig_input_set.vdw is not None:
            t.append(CopyFiles(from_dir=vdw_kernel_dir))

        # Copy original inputs with the ".orig" suffix
        t.append(
            CopyFilesFromCalcLoc(
                calc_loc=True,
                name_append=".orig",
                exclude_files=["vdw_kernel.bindat", "FW.json", "FW--*"],
            )
        )

        # Update the INCAR for the GGA preconditioning step
        # Disable writing the WAVECAR because the no. of k-points will likely
        # change before the next step in the calculation
        pre_opt_settings = {"_set": {"METAGGA": None,
                                     "EDIFFG": -0.05,
                                     "LWAVE": False}}

        # Disable vdW for the precondition step
        if orig_input_set.incar.get("LUSE_VDW", None):
            pre_opt_settings.update({"_unset": {"LUSE_VDW": True,
                                                "BPARAM": 15.7}})

        t.append(ModifyIncar(incar_dictmod=pre_opt_settings))

        # Run the GGA .relax1 step
        t.append(RunVaspCustodian(vasp_cmd=vasp_cmd, 
                                  job_type="normal_no_backup",
                                  gzip_output=False
                                  )
                 )

        # Copy GGA outputs with '.relax1' suffix
        # by the subsequent UpdateScanRelaxBandgap Firetask
        t.append(
            CopyFilesFromCalcLoc(
                calc_loc=True,
                name_append=".relax1",
                exclude_files=["vdw_kernel.bindat", "FW.json", "FW--*", "*.orig"],
            )
        )

        # Create a new InputSet and write new inputs based on the bandgap
        # set ICHARG and ISTART = 1 to start the calc from the previous charge
        # density and WAVECAR, respectively
        other_params = copy.deepcopy(orig_input_set.kwargs)
        if other_params.get("user_incar_settings"):
            other_params["user_incar_settings"]["ISTART"] = 1
            other_params["user_incar_settings"]["ICHARG"] = 1
        else:
            other_params["user_incar_settings"] = {"ISTART": 1,
                                                   "ICHARG": 1}
        t.append(UpdateScanRelaxBandgap(override_default_vasp_params=other_params))

        # Store the INCAR generated by UpdateScanRelaxBandGap for later use
        t.append(ModifyIncar(output_filename="INCAR.temp"))

        # Run a GGA static (.relax2) to initialize the wavefunction
        # In addition to the previous INCAR updates used in .relax1, output the
        # WAVECAR with LWAVE True and set ISTART to 0, since there is no WAVECAR
        # from the previous calculation
        pre_opt_settings2 = {"_set": {"METAGGA": None,
                                      "EDIFFG": -0.05,
                                      "LWAVE": True,
                                      "NSW": 0,
                                      "ISTART": 0}}
        if orig_input_set.incar.get("LUSE_VDW", None):
            pre_opt_settings2.update({"_unset": {"LUSE_VDW": True,
                                                 "BPARAM": 15.7}})

        # Update the INCAR for the GGA static run
        t.append(ModifyIncar(incar_dictmod=pre_opt_settings2))

        # Run the GGA static .relax2 step
        t.append(RunVaspCustodian(vasp_cmd=vasp_cmd,
                                  job_type="normal_no_backup",
                                  gzip_output=False
                                  )
                 )

        # Copy GGA outputs with '.relax2' suffix
        t.append(
            CopyFilesFromCalcLoc(
                calc_loc=True,
                name_append=".relax2",
                exclude_files=[
                    "vdw_kernel.bindat",
                    "FW.json",
                    "FW--*",
                    "*.orig",
                    "*.relax1",
                    "INCAR.temp"
                    ],
            )
        )

        # Reset the INCAR to the settings given by UpdateScanRelaxBandgap
        # by copying INCAR.temp to INCAR
        t.append(ModifyIncar(input_filename="INCAR.temp"))

        # Run the SCAN optimization step
        t.append(RunVaspCustodian(vasp_cmd=vasp_cmd, job_type="normal_no_backup",
                                  gzip_output=False))

        # Copy SCAN outputs with '.relax3' suffix
        t.append(
            CopyFilesFromCalcLoc(
                calc_loc=True,
                name_append=".relax3",
                exclude_files=[
                    "vdw_kernel.bindat",
                    "FW.json",
                    "FW--*",
                    "*.orig",
                    "*.relax1",
                    "*.relax2",
                    "INCAR.temp"
                ],
            )
        )

        # Delete the VdW kernel, WAVECAR, custodian.json, and VASP output files
        # that have been copied to .relax3
        # Deleting custodian.json is necessary to avoid double-counting
        # custodian.json and custodian.json.relax3 when the output is parsed
        t.append(
            DeleteFiles(
                files=[
                    "vdw_kernel.bindat",
                    "WAVECAR*",  # All WAVECARs,
                    "custodian.json",
                    "*CAR",  # All files that end in "CAR"
                    "EIGENVAL",
                    "AECCAR?",
                    "IBZKPT",
                    "LOCPOT",
                    "REPORT",
                    "std_err.txt",
                    "vasp.out",
                    "CHG",
                    "PCDAT",
                    "vasprun.xml",
                    "INCAR.temp"
                ]
            )
        )

        # Parse the outputs into the database
        t.append(VaspToDb(db_file=db_file, additional_fields={"task_label": name}))

        # gzip the output
        t.append(GzipDir())

        super(ScanOptimizeFW, self).__init__(
            t,
            parents=parents,
            name="{}-{}".format(structure.composition.reduced_formula, name),
            **kwargs
        )


class StaticFW(Firework):
    def __init__(
        self,
        structure=None,
        name="static",
        vasp_input_set=None,
        vasp_input_set_params=None,
        vasp_cmd=VASP_CMD,
        prev_calc_loc=True,
        prev_calc_dir=None,
        db_file=DB_FILE,
        vasptodb_kwargs=None,
        parents=None,
        **kwargs
    ):
        """
        Standard static calculation Firework - either from a previous location or from a structure.

        Args:
            structure (Structure): Input structure. Note that for prev_calc_loc jobs, the structure
                is only used to set the name of the FW and any structure with the same composition
                can be used.
            name (str): Name for the Firework.
            vasp_input_set (VaspInputSet): input set to use (for jobs w/no parents)
                Defaults to MPStaticSet() if None.
            vasp_input_set_params (dict): Dict of vasp_input_set kwargs.
            vasp_cmd (str): Command to run vasp.
            prev_calc_loc (bool or str): If true (default), copies outputs from previous calc. If
                a str value, retrieves a previous calculation output by name. If False/None, will create
                new static calculation using the provided structure.
            prev_calc_dir (str): Path to a previous calculation to copy from
            db_file (str): Path to file specifying db credentials.
            parents (Firework): Parents of this particular Firework. FW or list of FWS.
            vasptodb_kwargs (dict): kwargs to pass to VaspToDb
            \*\*kwargs: Other kwargs that are passed to Firework.__init__.
        """
        t = []

        vasp_input_set_params = vasp_input_set_params or {}
        vasptodb_kwargs = vasptodb_kwargs or {}
        if "additional_fields" not in vasptodb_kwargs:
            vasptodb_kwargs["additional_fields"] = {}
        vasptodb_kwargs["additional_fields"]["task_label"] = name

        fw_name = "{}-{}".format(
            structure.composition.reduced_formula if structure else "unknown", name
        )

        if prev_calc_dir:
            t.append(CopyVaspOutputs(calc_dir=prev_calc_dir, contcar_to_poscar=True))
            t.append(WriteVaspStaticFromPrev(other_params=vasp_input_set_params))
        elif parents:
            if prev_calc_loc:
                t.append(
                    CopyVaspOutputs(calc_loc=prev_calc_loc, contcar_to_poscar=True)
                )
            t.append(WriteVaspStaticFromPrev(other_params=vasp_input_set_params))
        elif structure:
            vasp_input_set = vasp_input_set or MPStaticSet(
                structure, **vasp_input_set_params
            )
            t.append(
                WriteVaspFromIOSet(structure=structure, vasp_input_set=vasp_input_set)
            )
        else:
            raise ValueError("Must specify structure or previous calculation")

        t.append(RunVaspCustodian(vasp_cmd=vasp_cmd, auto_npar=">>auto_npar<<"))
        t.append(PassCalcLocs(name=name))
        t.append(VaspToDb(db_file=db_file, **vasptodb_kwargs))
        super(StaticFW, self).__init__(t, parents=parents, name=fw_name, **kwargs)

class LinearResponseUFW(Firework):
    def __init__(self, structure=None, name="linresponse_U",
                 vasp_input_set=None, vasp_input_set_params=None,
                 vasp_cmd=VASP_CMD, prev_calc_loc=True, prev_calc_dir=None,
                 db_file=DB_FILE, vasptodb_kwargs=None, parents=None,
                 additional_files=None,
                 is_nscf=False,
                 **kwargs):
        """
        Standard static calculation Firework - either from a previous location or from a structure.

        Args:
            structure (Structure): Input structure. Note that for prev_calc_loc jobs, the structure 
                is only used to set the name of the FW and any structure with the same composition 
                can be used.
            name (str): Name for the Firework.
            vasp_input_set (VaspInputSet): input set to use (for jobs w/no parents)
                Defaults to MPStaticSet() if None.
            vasp_input_set_params (dict): Dict of vasp_input_set kwargs.
            vasp_cmd (str): Command to run vasp.
            prev_calc_loc (bool or str): If true (default), copies outputs from previous calc. If 
                a str value, retrieves a previous calculation output by name. If False/None, will create
                new static calculation using the provided structure.
            prev_calc_dir (str): Path to a previous calculation to copy from
            db_file (str): Path to file specifying db credentials.
            parents (Firework): Parents of this particular Firework. FW or list of FWS.
            vasptodb_kwargs (dict): kwargs to pass to VaspToDb
            \*\*kwargs: Other kwargs that are passed to Firework.__init__.
        """
        t = []

        vasp_input_set_params = vasp_input_set_params or {}
        vasptodb_kwargs = vasptodb_kwargs or {}
        if "additional_fields" not in vasptodb_kwargs:
            vasptodb_kwargs["additional_fields"] = {}
        vasptodb_kwargs["additional_fields"]["task_label"] = name

        fw_name = "{}-{}".format(structure.composition.reduced_formula if structure else "unknown", name)

        if prev_calc_dir:
            t.append(CopyVaspOutputs(calc_dir=prev_calc_dir, additional_files=additional_files,
                                     contcar_to_poscar=False))
        elif parents:
            if prev_calc_loc:
                t.append(CopyVaspOutputs(calc_loc=prev_calc_loc, additional_files=additional_files,
                                         contcar_to_poscar=False))
        else:
            raise ValueError("Must specify parent or previous calculation")

        if structure:
            vasp_input_set = vasp_input_set or LinearResponseUSet(structure, **vasp_input_set_params)
            t.append(WriteVaspFromIOSet(structure=structure,
                                        vasp_input_set=vasp_input_set))
        else:
            raise ValueError("Must specify structure")
        
        t.append(RunVaspCustodian(vasp_cmd=vasp_cmd, auto_npar=">>auto_npar<<"))
        t.append(PassCalcLocs(name=name))
        t.append(
            VaspToDb(db_file=db_file, **vasptodb_kwargs))
        super(LinearResponseUFW, self).__init__(t, parents=parents, name=fw_name, **kwargs)



class StaticInterpolateFW(Firework):
    def __init__(
        self,
        structure,
        start,
        end,
        name="static",
        vasp_input_set="MPStaticSet",
        vasp_input_set_params=None,
        vasp_cmd=VASP_CMD,
        db_file=DB_FILE,
        parents=None,
        this_image=None,
        nimages=None,
        autosort_tol=0,
        **kwargs
    ):
        """
        Standard static calculation Firework that interpolates structures from two previous calculations.

        Args:
            structure (Structure): Input structure used to name FireWork.
            start (str): PassCalcLoc name of StaticFW or RelaxFW run of starting structure.
            end (str): PassCalcLoc name of StaticFW or RelaxFW run of ending structure.
            name (str): Name for the Firework.
            vasp_input_set (str): Input set to use. Defaults to MPStaticSet.
            vasp_input_set_params (dict): Dict of vasp_input_set_kwargs.
            vasp_cmd (str): Command to run vasp.
            copy_vasp_outputs (bool): Whether to copy outputs from previous run. Defaults to True.
            db_file (str): Path to file specifying db credentials.
            parents (Firework): Parents of this particular Firework. FW or list of FWS.
            this_image (int): which interpolation to use for this run
            nimages (int): number of interpolations
            autosort_tol (float): a distance tolerance in angstrom in which
                to automatically sort end_structure to match to the closest
                points in this particular structure.
            \*\*kwargs: Other kwargs that are passed to Firework.__init__.
        """
        t = []

        vasp_input_set_params = vasp_input_set_params or {}

        t.append(
            WriteVaspFromIOSetFromInterpolatedPOSCAR(
                start=start,
                end=end,
                this_image=this_image,
                nimages=nimages,
                autosort_tol=autosort_tol,
                vasp_input_set=vasp_input_set,
                vasp_input_params=vasp_input_set_params,
            )
        )

        t.append(RunVaspCustodian(vasp_cmd=vasp_cmd, auto_npar=">>auto_npar<<"))
        t.append(PassCalcLocs(name=name))
        t.append(VaspToDb(db_file=db_file, additional_fields={"task_label": name}))

        super(StaticInterpolateFW, self).__init__(
            t,
            parents=parents,
            name="{}-{}".format(structure.composition.reduced_formula, name),
            **kwargs
        )


class HSEBSFW(Firework):
    def __init__(
        self,
        parents=None,
        prev_calc_dir=None,
        structure=None,
        mode="gap",
        name=None,
        vasp_cmd=VASP_CMD,
        db_file=DB_FILE,
        **kwargs
    ):
        """
        For getting a more accurate band gap or a full band structure with HSE - requires previous
        calculation that gives VBM/CBM info or the high-symmetry kpoints.

        Args:
            parents (Firework): Parents of this particular Firework. FW or list of FWS.
            prev_calc_dir (str): Path to a previous calculation to copy from
            structure (Structure): Input structure - used only to set the name of the FW.
            mode (string): options:
                "line" to get a full band structure along symmetry lines or
                "uniform" for uniform mesh band structure or
                "gap" to get the energy at the CBM and VBM
            name (str): Name for the Firework.
            vasp_cmd (str): Command to run vasp.
            db_file (str): Path to file specifying db credentials.
            \*\*kwargs: Other kwargs that are passed to Firework.__init__.
        """
        name = name if name else "{} {}".format("hse", mode)

        fw_name = "{}-{}".format(
            structure.composition.reduced_formula if structure else "unknown", name
        )

        t = []
        if prev_calc_dir:
            t.append(
                CopyVaspOutputs(calc_dir=prev_calc_dir, additional_files=["CHGCAR"])
            )
        elif parents:
            t.append(CopyVaspOutputs(calc_loc=True, additional_files=["CHGCAR"]))
        else:
            raise ValueError("Must specify a previous calculation for HSEBSFW")

        t.append(WriteVaspHSEBSFromPrev(prev_calc_dir=".", mode=mode))
        t.append(RunVaspCustodian(vasp_cmd=vasp_cmd))
        t.append(PassCalcLocs(name=name))

        parse_dos = True if mode == "uniform" else False
        bandstructure_mode = mode if mode in ["line", "uniform"] else "line"

        t.append(
            VaspToDb(
                db_file=db_file,
                additional_fields={"task_label": name},
                parse_dos=parse_dos,
                bandstructure_mode=bandstructure_mode,
            )
        )
        super(HSEBSFW, self).__init__(t, parents=parents, name=fw_name, **kwargs)


class NonSCFFW(Firework):
    def __init__(
        self,
        parents=None,
        prev_calc_dir=None,
        structure=None,
        name="nscf",
        mode="uniform",
        vasp_cmd=VASP_CMD,
        copy_vasp_outputs=True,
        db_file=DB_FILE,
        input_set_overrides=None,
        **kwargs
    ):
        """
        Standard NonSCF Calculation Firework supporting uniform and line modes.

        Args:
            structure (Structure): Input structure - used only to set the name
                of the FW.
            name (str): Name for the Firework.
            mode (str): "uniform" or "line" mode.
            vasp_cmd (str): Command to run vasp.
            copy_vasp_outputs (bool): Whether to copy outputs from previous
                run. Defaults to True.
            prev_calc_dir (str): Path to a previous calculation to copy from
            db_file (str): Path to file specifying db credentials.
            parents (Firework): Parents of this particular Firework.
                FW or list of FWS.
            input_set_overrides (dict): Arguments passed to the
                "from_prev_calc" method of the MPNonSCFSet. This parameter
                allows a user to modify the default values of the input set.
                For example, passing the key value pair
                    {'reciprocal_density': 1000}
                will override default k-point meshes for uniform calculations.
            \*\*kwargs: Other kwargs that are passed to Firework.__init__.
        """
        input_set_overrides = input_set_overrides or {}

        fw_name = "{}-{} {}".format(
            structure.composition.reduced_formula if structure else "unknown",
            name,
            mode,
        )
        t = []

        if prev_calc_dir:
            t.append(
                CopyVaspOutputs(calc_dir=prev_calc_dir, additional_files=["CHGCAR"])
            )
        elif parents:
            t.append(CopyVaspOutputs(calc_loc=True, additional_files=["CHGCAR"]))
        else:
            raise ValueError("Must specify previous calculation for NonSCFFW")

        mode = mode.lower()
        if mode == "uniform":
            t.append(
                WriteVaspNSCFFromPrev(
                    prev_calc_dir=".", mode="uniform", **input_set_overrides
                )
            )
        else:
            t.append(
                WriteVaspNSCFFromPrev(
                    prev_calc_dir=".", mode="line", **input_set_overrides
                )
            )

        t.append(RunVaspCustodian(vasp_cmd=vasp_cmd, auto_npar=">>auto_npar<<"))
        t.append(PassCalcLocs(name=name))
        t.append(
            VaspToDb(
                db_file=db_file,
                additional_fields={"task_label": name + " " + mode},
                parse_dos=(mode == "uniform"),
                bandstructure_mode=mode,
            )
        )

        super(NonSCFFW, self).__init__(t, parents=parents, name=fw_name, **kwargs)


class LepsFW(Firework):
    def __init__(
        self,
        structure,
        name="static dielectric",
        vasp_cmd=VASP_CMD,
        copy_vasp_outputs=True,
        db_file=DB_FILE,
        parents=None,
        phonon=False,
        mode=None,
        displacement=None,
        user_incar_settings=None,
        **kwargs
    ):
        """
        Standard static calculation Firework for dielectric constants using DFPT.

        Args:
            structure (Structure): Input structure. If copy_vasp_outputs, used only to set the
                name of the FW.
            name (str): Name for the Firework.
            vasp_cmd (str): Command to run vasp.
            copy_vasp_outputs (bool): Whether to copy outputs from previous
                run. Defaults to True.
            db_file (str): Path to file specifying db credentials.
            parents (Firework): Parents of this particular Firework.
                FW or list of FWS.
            phonon (bool): Whether or not to extract normal modes and pass it. This argument along
                with the mode and displacement arguments must be set for the calculation of
                dielectric constant in the Raman tensor workflow.
            mode (int): normal mode index.
            displacement (float): displacement along the normal mode in Angstroms.
            user_incar_settings (dict): Parameters in INCAR to override
            \*\*kwargs: Other kwargs that are passed to Firework.__init__.
        """
        warnings.warn(
            "This firework will be removed soon. Use DFPTFW and/or RamanFW fireworks."
        )
        user_incar_settings = user_incar_settings or {}
        t = []

        if copy_vasp_outputs:
            t.append(
                CopyVaspOutputs(
                    calc_loc=True, additional_files=["CHGCAR"], contcar_to_poscar=True
                )
            )
            t.append(
                WriteVaspStaticFromPrev(
                    lepsilon=True,
                    other_params={"user_incar_settings": user_incar_settings},
                )
            )
        else:
            vasp_input_set = MPStaticSet(
                structure, lepsilon=True, user_incar_settings=user_incar_settings
            )
            t.append(
                WriteVaspFromIOSet(structure=structure, vasp_input_set=vasp_input_set)
            )

        if phonon:
            if mode is None and displacement is None:
                name = "{} {}".format("phonon", name)
                t.append(RunVaspCustodian(vasp_cmd=vasp_cmd))
                t.append(
                    pass_vasp_result(
                        {
                            "structure": "a>>final_structure",
                            "eigenvals": "a>>normalmode_eigenvals",
                            "eigenvecs": "a>>normalmode_eigenvecs",
                        },
                        parse_eigen=True,
                        mod_spec_key="normalmodes",
                    )
                )
            else:
                name = "raman_{}_{} {}".format(str(mode), str(displacement), name)
                key = (
                    "{}_{}".format(mode, displacement)
                    .replace("-", "m")
                    .replace(".", "d")
                )
                pass_fw = pass_vasp_result(
                    pass_dict={
                        "mode": mode,
                        "displacement": displacement,
                        "epsilon": "a>>epsilon_static",
                    },
                    mod_spec_key="raman_epsilon->" + key,
                    parse_eigen=True,
                )
                t.extend(
                    [
                        WriteNormalmodeDisplacedPoscar(
                            mode=mode, displacement=displacement
                        ),
                        RunVaspCustodian(vasp_cmd=vasp_cmd),
                        pass_fw,
                    ]
                )
        else:
            t.append(RunVaspCustodian(vasp_cmd=vasp_cmd))

        t.extend(
            [
                PassCalcLocs(name=name),
                VaspToDb(db_file=db_file, additional_fields={"task_label": name}),
            ]
        )

        super(LepsFW, self).__init__(
            t,
            parents=parents,
            name="{}-{}".format(structure.composition.reduced_formula, name),
            **kwargs
        )


class DFPTFW(Firework):
    def __init__(
        self,
        structure=None,
        prev_calc_dir=None,
        name="static dielectric",
        vasp_cmd=VASP_CMD,
        copy_vasp_outputs=True,
        lepsilon=True,
        db_file=DB_FILE,
        parents=None,
        user_incar_settings=None,
        pass_nm_results=False,
        **kwargs
    ):
        """
         Static DFPT calculation Firework

        Args:
            structure (Structure): Input structure. If copy_vasp_outputs, used only to set the
                name of the FW.
            name (str): Name for the Firework.
            lepsilon (bool): Turn on LEPSILON to calculate polar properties
            vasp_cmd (str): Command to run vasp.
            copy_vasp_outputs (str or bool): Whether to copy outputs from previous
                run. Defaults to True.
            prev_calc_dir (str): Path to a previous calculation to copy from
            db_file (str): Path to file specifying db credentials.
            parents (Firework): Parents of this particular Firework.
                FW or list of FWS.
            user_incar_settings (dict): Parameters in INCAR to override
            pass_nm_results (bool): if true the normal mode eigen vals and vecs are passed so that
                next firework can use it.
            \*\*kwargs: Other kwargs that are passed to Firework.__init__.
        """
        name = "static dielectric" if lepsilon else "phonon"

        fw_name = "{}-{}".format(
            structure.composition.reduced_formula if structure else "unknown", name
        )

        user_incar_settings = user_incar_settings or {}
        t = []

        if prev_calc_dir:
            t.append(CopyVaspOutputs(calc_dir=prev_calc_dir, contcar_to_poscar=True))
            t.append(
                WriteVaspStaticFromPrev(
                    lepsilon=lepsilon,
                    other_params={
                        "user_incar_settings": user_incar_settings,
                        "force_gamma": True,
                    },
                )
            )
        elif parents and copy_vasp_outputs:
            t.append(CopyVaspOutputs(calc_loc=True, contcar_to_poscar=True))
            t.append(
                WriteVaspStaticFromPrev(
                    lepsilon=lepsilon,
                    other_params={
                        "user_incar_settings": user_incar_settings,
                        "force_gamma": True,
                    },
                )
            )
        elif structure:
            vasp_input_set = MPStaticSet(
                structure,
                lepsilon=lepsilon,
                force_gamma=True,
                user_incar_settings=user_incar_settings,
            )
            t.append(
                WriteVaspFromIOSet(structure=structure, vasp_input_set=vasp_input_set)
            )
        else:
            raise ValueError("Must specify structure or previous calculation")

        t.append(RunVaspCustodian(vasp_cmd=vasp_cmd))

        if pass_nm_results:
            t.append(
                pass_vasp_result(
                    {
                        "structure": "a>>final_structure",
                        "eigenvals": "a>>normalmode_eigenvals",
                        "eigenvecs": "a>>normalmode_eigenvecs",
                    },
                    parse_eigen=True,
                    mod_spec_key="normalmodes",
                )
            )

        t.append(PassCalcLocs(name=name))
        t.append(VaspToDb(db_file=db_file, additional_fields={"task_label": name}))

        super(DFPTFW, self).__init__(t, parents=parents, name=fw_name, **kwargs)


class RamanFW(Firework):
    def __init__(
        self,
        mode,
        displacement,
        prev_calc_dir=None,
        structure=None,
        name="raman",
        vasp_cmd=VASP_CMD,
        db_file=DB_FILE,
        parents=None,
        user_incar_settings=None,
        **kwargs
    ):
        """
        Static calculation Firework that computes the DFPT dielectric constant for
        structure displaced along the given normal mode direction.

        Args:
            structure (Structure): Input structure. If copy_vasp_outputs, used only to set the
                name of the FW.
            mode (int): normal mode index.
            displacement (float): displacement along the normal mode in Angstroms.
            name (str): Name for the Firework.
            prev_calc_dir (str): Path to a previous calculation to copy from
            vasp_cmd (str): Command to run vasp.
            db_file (str): Path to file specifying db credentials.
            parents (Firework): Parents of this particular Firework.
                FW or list of FWS.
            user_incar_settings (dict): Parameters in INCAR to override
            \*\*kwargs: Other kwargs that are passed to Firework.__init__.
        """
        name = "{}_{}_{}".format(name, str(mode), str(displacement))
        fw_name = "{}-{}".format(
            structure.composition.reduced_formula if structure else "unknown", name
        )

        user_incar_settings = user_incar_settings or {}

        t = []

        if prev_calc_dir:
            t.append(CopyVaspOutputs(calc_dir=prev_calc_dir, contcar_to_poscar=True))
        elif parents:
            t.append(CopyVaspOutputs(calc_loc=True, contcar_to_poscar=True))
        else:
            raise ValueError("Must specify a previous calculation")

        t.append(
            WriteVaspStaticFromPrev(
                lepsilon=True, other_params={"user_incar_settings": user_incar_settings}
            )
        )

        t.append(WriteNormalmodeDisplacedPoscar(mode=mode, displacement=displacement))

        t.append(RunVaspCustodian(vasp_cmd=vasp_cmd))

        key = "{}_{}".format(mode, displacement).replace("-", "m").replace(".", "d")
        t.append(
            pass_vasp_result(
                pass_dict={
                    "mode": mode,
                    "displacement": displacement,
                    "epsilon": "a>>epsilon_static",
                },
                mod_spec_key="raman_epsilon->{}".format(key),
                parse_eigen=True,
            )
        )

        t.append(PassCalcLocs(name=name))

        t.append(VaspToDb(db_file=db_file, additional_fields={"task_label": name}))

        super(RamanFW, self).__init__(t, parents=parents, name=fw_name, **kwargs)


class SOCFW(Firework):
    def __init__(
        self,
        magmom,
        structure=None,
        name="spin-orbit coupling",
        saxis=(0, 0, 1),
        prev_calc_dir=None,
        vasp_cmd="vasp_ncl",
        copy_vasp_outputs=True,
        db_file=None,
        parents=None,
        **kwargs
    ):
        """
        Firework for spin orbit coupling calculation.

        Args:
            structure (Structure): Input structure. If copy_vasp_outputs, used only to set the
                name of the FW.
            name (str): Name for the Firework.
            prev_calc_dir (str): Path to a previous calculation to copy from
            vasp_cmd (str): Command to run vasp.
            copy_vasp_outputs (bool): Whether to copy outputs from previous
                run. Defaults to True.
            db_file (str): Path to file specifying db credentials.
            parents (Firework): Parents of this particular Firework.
                FW or list of FWS.
            \*\*kwargs: Other kwargs that are passed to Firework.__init__.
        """
        fw_name = "{}-{}".format(
            structure.composition.reduced_formula if structure else "unknown", name
        )

        t = []
        if prev_calc_dir:
            t.append(
                CopyVaspOutputs(
                    calc_dir=prev_calc_dir,
                    additional_files=["CHGCAR"],
                    contcar_to_poscar=True,
                )
            )
            t.append(
                WriteVaspSOCFromPrev(prev_calc_dir=".", magmom=magmom, saxis=saxis)
            )
        elif parents and copy_vasp_outputs:
            t.append(
                CopyVaspOutputs(
                    calc_loc=True, additional_files=["CHGCAR"], contcar_to_poscar=True
                )
            )
            t.append(
                WriteVaspSOCFromPrev(prev_calc_dir=".", magmom=magmom, saxis=saxis)
            )
        elif structure:
            vasp_input_set = MPSOCSet(structure)
            t.append(
                WriteVaspFromIOSet(structure=structure, vasp_input_set=vasp_input_set)
            )
        else:
            raise ValueError("Must specify structure or previous calculation.")

        t.extend(
            [
                RunVaspCustodian(vasp_cmd=vasp_cmd, auto_npar=">>auto_npar<<"),
                PassCalcLocs(name=name),
                VaspToDb(db_file=db_file, additional_fields={"task_label": name}),
            ]
        )
        super(SOCFW, self).__init__(t, parents=parents, name=fw_name, **kwargs)


class TransmuterFW(Firework):
    def __init__(
        self,
        structure,
        transformations,
        transformation_params=None,
        vasp_input_set=None,
        prev_calc_dir=None,
        name="structure transmuter",
        vasp_cmd=VASP_CMD,
        copy_vasp_outputs=True,
        db_file=DB_FILE,
        parents=None,
        override_default_vasp_params=None,
        **kwargs
    ):
        """
        Apply the transformations to the input structure, write the input set corresponding
        to the transformed structure, and run vasp on them.  Note that if a transformation yields
        many structures from one, only the last structure in the list is used.

        Args:
            structure (Structure): Input structure.
            transformations (list): list of names of transformation classes as defined in
                the modules in pymatgen.transformations.
                eg:  transformations=['DeformStructureTransformation', 'SupercellTransformation']
            transformation_params (list): list of dicts where each dict specify the input
                parameters to instantiate the transformation class in the transformations list.
            vasp_input_set (VaspInputSet): VASP input set, used to write the input set for the
                transmuted structure.
            name (string): Name for the Firework.
            vasp_cmd (string): Command to run vasp.
            copy_vasp_outputs (bool): Whether to copy outputs from previous run. Defaults to True.
            prev_calc_dir (str): Path to a previous calculation to copy from
            db_file (string): Path to file specifying db credentials.
            parents (Firework): Parents of this particular Firework. FW or list of FWS.
            override_default_vasp_params (dict): additional user input settings for vasp_input_set.
            \*\*kwargs: Other kwargs that are passed to Firework.__init__.
        """
        fw_name = "{}-{}".format(structure.composition.reduced_formula, name)
        override_default_vasp_params = override_default_vasp_params or {}
        t = []

        vasp_input_set = vasp_input_set or MPStaticSet(
            structure, force_gamma=True, **override_default_vasp_params
        )

        if prev_calc_dir:
            t.append(CopyVaspOutputs(calc_dir=prev_calc_dir, contcar_to_poscar=True))
            t.append(
                WriteTransmutedStructureIOSet(
                    transformations=transformations,
                    transformation_params=transformation_params,
                    vasp_input_set=vasp_input_set,
                    override_default_vasp_params=override_default_vasp_params,
                    prev_calc_dir=".",
                )
            )
        elif copy_vasp_outputs:
            t.append(CopyVaspOutputs(calc_loc=True, contcar_to_poscar=True))
            t.append(
                WriteTransmutedStructureIOSet(
                    structure=structure,
                    transformations=transformations,
                    transformation_params=transformation_params,
                    vasp_input_set=vasp_input_set,
                    override_default_vasp_params=override_default_vasp_params,
                    prev_calc_dir=".",
                )
            )
        elif structure:
            t.append(
                WriteTransmutedStructureIOSet(
                    structure=structure,
                    transformations=transformations,
                    transformation_params=transformation_params,
                    vasp_input_set=vasp_input_set,
                    override_default_vasp_params=override_default_vasp_params,
                )
            )
        else:
            raise ValueError("Must specify structure or previous calculation")

        t.append(RunVaspCustodian(vasp_cmd=vasp_cmd))
        t.append(PassCalcLocs(name=name))
        t.append(
            VaspToDb(
                db_file=db_file,
                additional_fields={
                    "task_label": name,
                    "transmuter": {
                        "transformations": transformations,
                        "transformation_params": transformation_params,
                    },
                },
            )
        )

        super(TransmuterFW, self).__init__(t, parents=parents, name=fw_name, **kwargs)


class MDFW(Firework):
    def __init__(
        self,
        structure,
        start_temp,
        end_temp,
        nsteps,
        name="molecular dynamics",
        vasp_input_set=None,
        vasp_cmd=VASP_CMD,
        override_default_vasp_params=None,
        wall_time=19200,
        db_file=DB_FILE,
        parents=None,
        copy_vasp_outputs=True,
        **kwargs
    ):
        """
        Standard firework for a single MD run.

        Args:
            structure (Structure): Input structure.
            start_temp (float): Start temperature of MD run.
            end_temp (float): End temperature of MD run.
            nsteps (int): Number of MD steps
            name (string): Name for the Firework.
            vasp_input_set (string): string name for the VASP input set (e.g.,
                "MITMDVaspInputSet").
            vasp_cmd (string): Command to run vasp.
            override_default_vasp_params (dict): If this is not None,
                these params are passed to the default vasp_input_set, i.e.,
                MITMDSet. This allows one to easily override some
                settings, e.g., user_incar_settings, etc. Particular to MD,
                one can control time_step and all other settings of the input set.
            wall_time (int): Total wall time in seconds before writing STOPCAR.
            copy_vasp_outputs (bool): Whether to copy outputs from previous run. Defaults to True.
            db_file (string): Path to file specifying db credentials.
            parents (Firework): Parents of this particular Firework. FW or list of FWS.
            \*\*kwargs: Other kwargs that are passed to Firework.__init__.
        """
        override_default_vasp_params = override_default_vasp_params or {}
        vasp_input_set = vasp_input_set or MITMDSet(
            structure,
            start_temp=start_temp,
            end_temp=end_temp,
            nsteps=nsteps,
            **override_default_vasp_params
        )

        t = []
        if copy_vasp_outputs:
            t.append(
                CopyVaspOutputs(
                    calc_loc=True, additional_files=["CHGCAR"], contcar_to_poscar=True
                )
            )

        t.append(WriteVaspFromIOSet(structure=structure, vasp_input_set=vasp_input_set))
        t.append(
            RunVaspCustodian(
                vasp_cmd=vasp_cmd,
                gamma_vasp_cmd=">>gamma_vasp_cmd<<",
                handler_group="md",
                wall_time=wall_time,
            )
        )
        t.append(PassCalcLocs(name=name))
        t.append(
            VaspToDb(
                db_file=db_file,
                additional_fields={"task_label": name},
                defuse_unsuccessful=False,
            )
        )
        super(MDFW, self).__init__(
            t,
            parents=parents,
            name="{}-{}".format(structure.composition.reduced_formula, name),
            **kwargs
        )


class BoltztrapFW(Firework):
    def __init__(
        self,
        parents=None,
        structure=None,
        name="boltztrap",
        db_file=None,
        scissor=0.0,
        doping=None,
        tmax=1300,
        tgrid=50,
        prev_calc_dir=None,
        soc=False,
        additional_fields=None,
        **kwargs
    ):
        """
        Run Boltztrap (which includes writing bolztrap input files and parsing outputs). Assumes
        you have a previous FW with the calc_locs passed into the current FW.

        Args:
            structure (Structure): - only used for setting name of FW
            name (str): name of this FW
            db_file (str): path to the db file
            parents (Firework): Parents of this particular Firework. FW or list of FWS.
            prev_calc_dir (str): Path to a previous calculation to copy from
            scissor (float): if scissor > 0, apply scissor on the band structure so that new
                band gap = scissor (in eV)
            doping: ([float]) doping levels you want to compute
            tmax: (float) max temperature to evaluate
            tgrid: (float) temperature interval
            soc (bool): whether the band structure is calculated with spin-orbit coupling
            additional_fields (dict): fields added to the document such as user-defined tags or name, ids, etc
            \*\*kwargs: Other kwargs that are passed to Firework.__init__.
        """
        fw_name = "{}-{}".format(
            structure.composition.reduced_formula if structure else "unknown", name
        )

        additional_fields = additional_fields or {}

        t = []

        if prev_calc_dir:
            t.append(CopyVaspOutputs(calc_dir=prev_calc_dir, contcar_to_poscar=True))
        elif parents:
            t.append(CopyVaspOutputs(calc_loc=True, contcar_to_poscar=True))
        else:
            raise ValueError("Must specify structure or previous calculation")

        t.extend(
            [
                RunBoltztrap(
                    scissor=scissor, soc=soc, doping=doping, tmax=tmax, tgrid=tgrid
                ),
                BoltztrapToDb(db_file=db_file, additional_fields=additional_fields),
                PassCalcLocs(name=name),
            ]
        )

        super(BoltztrapFW, self).__init__(t, parents=parents, name=fw_name, **kwargs)


class NEBRelaxationFW(Firework):
    """
    Relaxation Firework in NEB Workflow.

    Task 1) Read in a structure with "st_label" ("rlx", "ep0" or "ep1") and generates input sets.
    Task 2) Run VASP using Custodian
    Task 3) Update structure to spec
    Task 4) Pass CalcLocs named "{}_dir".format(st_label)
    """

    def __init__(
        self,
        spec,
        label,
        user_incar_settings=None,
        user_kpoints_settings=None,
        additional_cust_args=None,
        **kwargs
    ):
        """
        Args:
            spec (dict): Specification of the job to run.
            label (str): "parent", "ep0" or "ep1"
            vasp_input_set (VaspInputSet): Input set to use.
            user_kpoints_settings (dict): Additional KPOINTS settings.
            additional_cust_args (dict): Other kwargs that are passed to RunVaspCustodian.
            \*\*kwargs: Other kwargs that are passed to Firework.__init__.
        """

        # Get structure from spec
        assert label in ["parent", "ep0", "ep1"]
        structure_dict = spec[label]
        structure = Structure.from_dict(structure_dict)

        user_incar_settings = user_incar_settings or {}
        user_kpoints_settings = user_kpoints_settings or {}
        additional_cust_args = additional_cust_args or {}

        # Task 1: Write input sets
        if label == "parent":
            vasp_input_set = MITRelaxSet(
                structure,
                user_incar_settings=user_incar_settings,
                user_kpoints_settings=user_kpoints_settings,
            )
        else:  # label == "ep0" or "ep1"
            from pymatgen_diffusion.neb.io import MVLCINEBEndPointSet

            vasp_input_set = MVLCINEBEndPointSet(
                structure,
                user_incar_settings=user_incar_settings,
                user_kpoints_settings=user_kpoints_settings,
            )

        write_ep_task = WriteVaspFromIOSet(
            structure=structure, vasp_input_set=vasp_input_set
        )

        # Task 2: Run VASP using Custodian
        cust_args = {
            "job_type": "normal",
            "gzip_output": False,
            "handler_group": "no_handler",
        }
        cust_args.update(additional_cust_args)
        run_vasp = RunVaspCustodian(
            vasp_cmd=">>vasp_cmd<<", gamma_vasp_cmd=">>gamma_vasp_cmd<<", **cust_args
        )

        # Task 3, 4: Transfer and PassCalLocs
        tasks = [
            write_ep_task,
            run_vasp,
            TransferNEBTask(label=label),
            PassCalcLocs(name=label),
        ]

        super(NEBRelaxationFW, self).__init__(tasks, spec=spec, name=label, **kwargs)


class NEBFW(Firework):
    """
    CI-NEB Firework in NEB Workflow.

    Task 1) Read in image structures from spec and generates input sets.
            The group of structures are labeled with neb_label (1, 2...)
    Task 2) Run NEB VASP using Custodian
    Task 3) Update structure to spec
    Task 4) Pass CalcLocs named "neb_{}".format(neb_label)
    """

    def __init__(
        self,
        spec,
        neb_label,
        from_images=True,
        user_incar_settings=None,
        user_kpoints_settings=None,
        additional_cust_args=None,
        **kwargs
    ):
        """
        Args:
            spec (dict): Specification of the job to run.
            neb_label (str): "1", "2"..., label neb run.
            from_images (bool): Set True to initialize from image structures, False starting
                        from relaxed endpoint structures.
            user_incar_settings (dict): Additional INCAR settings.
            user_kpoints_settings (dict): Additional KPOINTS settings.
            additional_cust_args (dict): Other kwargs that are passed to RunVaspCustodian.
            \*\*kwargs: Other kwargs that are passed to Firework.__init__.
        """
        assert neb_label.isdigit() and int(neb_label) >= 1
        label = "neb{}".format(neb_label)
        sort_tol = spec["sort_tol"]
        d_img = spec["d_img"]
        interpolation_type = spec["interpolation_type"]

        # Task 1: Write NEB input sets
        user_incar_settings = user_incar_settings or {}
        user_kpoints_settings = user_kpoints_settings or {}
        additional_cust_args = additional_cust_args or {}

        if from_images:
            write_neb_task = WriteNEBFromImages(
                neb_label=neb_label,
                user_incar_settings=user_incar_settings,
                user_kpoints_settings=user_kpoints_settings,
            )

        else:  # from endpoints
            write_neb_task = WriteNEBFromEndpoints(
                user_incar_settings=user_incar_settings,
                user_kpoints_settings=user_kpoints_settings,
                sort_tol=sort_tol,
                d_img=d_img,
                interpolation_type=interpolation_type,
            )

        # Task 2: Run NEB using Custodian
        cust_args = {
            "job_type": "neb",
            "gzip_output": False,
            "handler_group": "no_handler",
        }
        cust_args.update(additional_cust_args)
        run_neb_task = RunVaspCustodian(
            vasp_cmd=">>vasp_cmd<<", gamma_vasp_cmd=">>gamma_vasp_cmd<<", **cust_args
        )

        # Task 3, 4: Transfer and PassCalcLocs
        tasks = [
            write_neb_task,
            run_neb_task,
            TransferNEBTask(label=label),
            PassCalcLocs(name=label),
        ]

        super(NEBFW, self).__init__(tasks, spec=spec, name=label, **kwargs)<|MERGE_RESOLUTION|>--- conflicted
+++ resolved
@@ -19,12 +19,6 @@
 from fireworks import Firework
 
 from pymatgen import Structure
-<<<<<<< HEAD
-from pymatgen.io.vasp.sets import MPRelaxSet, MITMDSet, MITRelaxSet, \
-    MPStaticSet, MPSOCSet, LinearResponseUSet
-
-from atomate.common.firetasks.glue_tasks import PassCalcLocs
-=======
 from pymatgen.io.vasp.sets import (
     MPRelaxSet,
     MPScanRelaxSet,
@@ -32,8 +26,8 @@
     MITRelaxSet,
     MPStaticSet,
     MPSOCSet,
+    LinearResponseUSet
 )
-
 from atomate.common.firetasks.glue_tasks import (
     PassCalcLocs,
     GzipDir,
@@ -41,7 +35,6 @@
     DeleteFiles,
     CopyFilesFromCalcLoc,
 )
->>>>>>> 32f9b744
 from atomate.vasp.firetasks.glue_tasks import CopyVaspOutputs, pass_vasp_result
 from atomate.vasp.firetasks.neb_tasks import TransferNEBTask
 from atomate.vasp.firetasks.parse_outputs import VaspToDb, BoltztrapToDb
