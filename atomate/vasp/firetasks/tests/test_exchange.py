import os
import unittest

import pandas as pd
from monty.os.path import which
from pymatgen.core import Structure

from atomate.utils.testing import AtomateTest
from atomate.vasp.firetasks.exchange import (
    HeisenbergModelMapping,
    HeisenbergModelToDb,
    VampireMC,
    VampireToDb,
)

<<<<<<< HEAD
from atomate.utils.testing import AtomateTest

from pymatgen.core.structure import Structure
from pymatgen.util.testing import PymatgenTest
from pymatgen.io.vasp import Incar, Poscar, Potcar, Kpoints
from pymatgen.io.vasp.sets import MPRelaxSet

=======
>>>>>>> bdca9135
__author__ = "Nathan C. Frey"
__email__ = "ncfrey@lbl.gov"

module_dir = os.path.join(os.path.dirname(os.path.abspath(__file__)))
test_dir = os.path.join(module_dir, "..", "..", "test_files", "exchange_wf")
db_dir = os.path.join(module_dir, "..", "..", "..", "common", "test_files")

VAMPEXE = which("vampire-serial")
vampire_present = VAMPEXE


class TestExchangeTasks(AtomateTest):
    @classmethod
    def setUpClass(cls):
        cls.Mn3Al = pd.read_json(os.path.join(test_dir, "Mn3Al.json"))
        cls.db_file = ""
        cls.uuid = 1
        cls.structures = [Structure.from_dict(s) for s in cls.Mn3Al.structure]
        cls.parent_structure = cls.structures[0]
        cls.energies = [
            e * len(cls.parent_structure) for e in cls.Mn3Al.energy_per_atom
        ]
        cls.heisenberg_settings = {"cutoff": 3.0, "tol": 0.04}
        cls.mc_settings = {
            "mc_box_size": 3,
            "equil_timesteps": 10,
            "mc_timesteps": 10,
            "avg": True,
        }

        cls.db_file = os.path.join(db_dir, "db.json")

    @unittest.skipIf(not vampire_present, "vampire not present")
    def test_heisenberg_mm(self):
        hmm = HeisenbergModelMapping(
            structures=self.structures,
            energies=self.energies,
            heisenberg_settings=self.heisenberg_settings,
        )
        hmm.run_task({})

        hmtdb = HeisenbergModelToDb(db_file=self.db_file, wf_uuid=self.uuid)
        hmtdb.run_task({})

        vmc = VampireMC(
            db_file=self.db_file, wf_uuid=self.uuid, mc_settings=self.mc_settings
        )
        vmc.run_task({})

        vtdb = VampireToDb(db_file=self.db_file, wf_uuid=self.uuid)
        vtdb.run_task({})


if __name__ == "__main__":
    unittest.main()<|MERGE_RESOLUTION|>--- conflicted
+++ resolved
@@ -13,7 +13,6 @@
     VampireToDb,
 )
 
-<<<<<<< HEAD
 from atomate.utils.testing import AtomateTest
 
 from pymatgen.core.structure import Structure
@@ -21,8 +20,6 @@
 from pymatgen.io.vasp import Incar, Poscar, Potcar, Kpoints
 from pymatgen.io.vasp.sets import MPRelaxSet
 
-=======
->>>>>>> bdca9135
 __author__ = "Nathan C. Frey"
 __email__ = "ncfrey@lbl.gov"
 
