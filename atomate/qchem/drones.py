--- conflicted
+++ resolved
@@ -215,17 +215,10 @@
             elif "ESP" in d_calc_final:
                 d["output"]["esp"] = d_calc_final["ESP"][-1]
 
-<<<<<<< HEAD
             if "nbo_data" in d_calc_final:
                 d["output"]["nbo"] = d_calc_final["nbo_data"]
 
             if d["output"]["job_type"] in ["opt", "optimization", "ts"]:
-=======
-            if (
-                d["output"]["job_type"] == "opt"
-                or d["output"]["job_type"] == "optimization"
-            ):
->>>>>>> b9ad04e3
                 if "molecule_from_optimized_geometry" in d_calc_final:
                     d["output"]["optimized_molecule"] = d_calc_final[
                         "molecule_from_optimized_geometry"
@@ -238,19 +231,11 @@
                         d_calc_final["opt_constraint"][0],
                         float(d_calc_final["opt_constraint"][6]),
                     ]
-<<<<<<< HEAD
             if d["output"]["job_type"] in ["freq", "frequency"]:
-=======
-            if (
-                d["output"]["job_type"] == "freq"
-                or d["output"]["job_type"] == "frequency"
-            ):
->>>>>>> b9ad04e3
                 d["output"]["frequencies"] = d_calc_final["frequencies"]
                 d["output"]["frequency_modes"] = d_calc_final["frequency_mode_vectors"]
                 d["output"]["enthalpy"] = d_calc_final["total_enthalpy"]
                 d["output"]["entropy"] = d_calc_final["total_entropy"]
-<<<<<<< HEAD
                 if d["input"]["job_type"] in ["opt", "optimization", "ts"]:
                     d["output"]["optimized_molecule"] = d_calc_final["initial_molecule"]
                     d["output"]["final_energy"] = d["calcs_reversed"][1]["final_energy"]
@@ -275,29 +260,15 @@
                     d["output"]["pcm_gradients"] = d_calc_final["pcm_gradients"][0]
                 if d_calc_final["CDS_gradients"] is not None:
                     d["output"]["CDS_gradients"] = d_calc_final["CDS_gradients"][0]
-=======
-                if (
-                    d["input"]["job_type"] == "opt"
-                    or d["input"]["job_type"] == "optimization"
-                ):
-                    d["output"]["optimized_molecule"] = d_calc_final["initial_molecule"]
-                    d["output"]["final_energy"] = d["calcs_reversed"][1]["final_energy"]
->>>>>>> b9ad04e3
 
             opt_trajectory = []
             calcs = copy.deepcopy(d["calcs_reversed"])
             calcs.reverse()
             for calc in calcs:
                 job_type = calc["input"]["rem"]["job_type"]
-<<<<<<< HEAD
                 if job_type in ["opt", "optimization", "ts"]:
                     for ii,geom in enumerate(calc["geometries"]):
                         site_properties = {"Mulliken":calc["Mulliken"][ii]}
-=======
-                if job_type == "opt" or job_type == "optimization":
-                    for ii, geom in enumerate(calc["geometries"]):
-                        site_properties = {"Mulliken": calc["Mulliken"][ii]}
->>>>>>> b9ad04e3
                         if "RESP" in calc:
                             site_properties["RESP"] = calc["RESP"][ii]
                         mol = Molecule(
@@ -357,7 +328,6 @@
             if "special_run_type" in d:
                 if d["special_run_type"] in ["frequency_flattener", "ts_frequency_flattener"]:
                     if d["state"] == "successful":
-<<<<<<< HEAD
                         orig_num_neg_freq = None
                         for calc in d["calcs_reversed"][::-1]:
                             if "frequencies" in calc:
@@ -386,30 +356,6 @@
                                 # and it's too large to ignore,
                                 if final_num_neg_freq > 2 or abs(d["output"]["frequencies"][1]) >= 15.0:
                                     d["state"] = "unsuccessful" # then the flattening was unsuccessful
-=======
-                        orig_num_neg_freq = sum(
-                            1
-                            for freq in d["calcs_reversed"][-2]["frequencies"]
-                            if freq < 0
-                        )
-                        orig_energy = d_calc_init["final_energy"]
-                        final_num_neg_freq = sum(
-                            1 for freq in d_calc_final["frequencies"] if freq < 0
-                        )
-                        final_energy = d["calcs_reversed"][1]["final_energy"]
-                        d["num_frequencies_flattened"] = (
-                            orig_num_neg_freq - final_num_neg_freq
-                        )
-                        if final_num_neg_freq > 0:  # If a negative frequency remains,
-                            # and it's too large to ignore,
-                            if (
-                                final_num_neg_freq > 1
-                                or abs(d["output"]["frequencies"][0]) >= 15.0
-                            ):
-                                d[
-                                    "state"
-                                ] = "unsuccessful"  # then the flattening was unsuccessful
->>>>>>> b9ad04e3
                         if final_energy > orig_energy:
                             d["warnings"]["energy_increased"] = True
 
