import logging
import os
import sys
import socket
from random import randint
from time import time

from pymongo import MongoClient
from monty.json import MontyDecoder
from monty.serialization import loadfn
<<<<<<< HEAD
from pymatgen.core.composition import Composition
=======
from pymatgen.core import Composition
>>>>>>> b9ad04e3

from fireworks import Workflow
#from pymatgen.alchemy.materials import TransformedStructure

__author__ = "Anubhav Jain, Kiran Mathew"
__email__ = "ajain@lbl.gov, kmathew@lbl.gov"


def env_chk(val, fw_spec, strict=True, default=None):
    """
    env_chk() is a way to set different values for a property depending
    on the worker machine. For example, you might have slightly different
    executable names or scratch directories on different machines.

    env_chk() works using the principles of the FWorker env in FireWorks.

    This helper method translates string "val" that looks like this:
    ">>ENV_KEY<<"
    to the contents of:
    fw_spec["_fw_env"][ENV_KEY]

    Otherwise, the string "val" is interpreted literally and passed-through as is.

    The fw_spec["_fw_env"] is in turn set by the FWorker. For more details,
    see: https://materialsproject.github.io/fireworks/worker_tutorial.html

    Since the fw_env can be set differently for each FireWorker, one can
    use this method to translate a single "val" into multiple possibilities,
    thus achieving different behavior on different machines.

    Args:
        val: any value, with ">><<" notation reserved for special env lookup values
        fw_spec: (dict) fw_spec where one can find the _fw_env keys
        strict (bool): if True, errors if env format (>><<) specified but cannot be found in fw_spec
        default: if val is None or env cannot be found in non-strict mode,
                 return default
    """
    if val is None:
        return default

    if isinstance(val, str) and val.startswith(">>") and val.endswith("<<"):
        if strict:
            return fw_spec["_fw_env"][val[2:-2]]
        return fw_spec.get("_fw_env", {}).get(val[2:-2], default)
    return val


def get_mongolike(d, key):
    """
    Retrieve a dict value using dot-notation like "a.b.c" from dict {"a":{"b":{"c": 3}}}
    Args:
        d (dict): the dictionary to search
        key (str): the key we want to retrieve with dot notation, e.g., "a.b.c"

    Returns:
        value from desired dict (whatever is stored at the desired key)

    """
    lead_key = key.split(".", 1)[0]
    try:
        lead_key = int(lead_key)  # for searching array data
    except Exception:
        pass

    if "." in key:
        remainder = key.split(".", 1)[1]
        return get_mongolike(d[lead_key], remainder)
    return d[lead_key]


def recursive_get_result(d, result):
    """
    Function that gets designated keys or values of d
    (i. e. those that start with "d>>" or "a>>") from
    the corresponding entry in result_dict, similar to
    FireWorks recursive_deserialize.

    Note that the plain ">>" notation will get a key from
    the result.as_dict() object and may use MongoDB
    dot notation, while "a>>" will get an attribute
    of the object.

    Examples:

    Getting a dict key from a VaspRun instance:
        recursive_get_result({"stress":">>output.ionic_steps.-1.stress"}, vasprun)
        --> {"stress":[[0.2, 0, 0], [0, 0.3, 0], [0, 0, 0.3]]}

    Getting an **attribute** from a vasprun:
        recursive_get_result({"epsilon":"a>>epsilon_static", vasprun}
        --> {"epsilon":-3.4}
    """
    if isinstance(d, str) and d[:2] == ">>":
        if hasattr(result, "as_dict"):
            result = result.as_dict()
        return get_mongolike(result, d[2:])

    elif isinstance(d, str) and d[:3] == "a>>":
        attribute = getattr(result, d[3:])
        if callable(attribute):
            attribute = attribute()
        return attribute

    elif isinstance(d, dict):
        return {k: recursive_get_result(v, result) for k, v in d.items()}

    elif isinstance(d, (list, tuple)):
        return [recursive_get_result(i, result) for i in d]

    else:
        return d


def get_logger(
    name,
    level=logging.DEBUG,
    log_format="%(asctime)s %(levelname)s %(name)s %(message)s",
    stream=sys.stdout,
):
    logger = logging.getLogger(name)
    logger.setLevel(level)
    formatter = logging.Formatter(log_format)
    sh = logging.StreamHandler(stream=stream)
    sh.setFormatter(formatter)
    logger.addHandler(sh)
    return logger


<<<<<<< HEAD
#def get_meta_from_structure(structure):
#    if isinstance(structure, TransformedStructure):
#        structure = structure.final_structure
#
#    comp = structure.composition
#    elsyms = sorted(set([e.symbol for e in comp.elements]))
#    meta = {'nsites': structure.num_sites,
#            'elements': elsyms,
#            'nelements': len(elsyms),
#            'formula': comp.formula,
#            'formula_pretty': comp.reduced_formula,
#            'formula_reduced_abc': Composition(comp.reduced_formula)
#            .alphabetical_formula,
#            'formula_anonymous': comp.anonymized_formula,
#            'chemsys': '-'.join(elsyms),
#            'is_ordered': structure.is_ordered,
#            'is_valid': structure.is_valid()}
#    return meta
=======
def get_meta_from_structure(structure):
    if isinstance(structure, TransformedStructure):
        structure = structure.final_structure

    comp = structure.composition
    elsyms = sorted({e.symbol for e in comp.elements})
    meta = {
        "nsites": structure.num_sites,
        "elements": elsyms,
        "nelements": len(elsyms),
        "formula": comp.formula,
        "formula_pretty": comp.reduced_formula,
        "formula_reduced_abc": Composition(comp.reduced_formula).alphabetical_formula,
        "formula_anonymous": comp.anonymized_formula,
        "chemsys": "-".join(elsyms),
        "is_ordered": structure.is_ordered,
        "is_valid": structure.is_valid(),
    }
    return meta
>>>>>>> b9ad04e3


def get_fws_and_tasks(workflow, fw_name_constraint=None, task_name_constraint=None):
    """
    Helper method: given a workflow, returns back the fw_ids and task_ids that match name
    constraints. Used in developing multiple powerups.

    Args:
        workflow (Workflow): Workflow
        fw_name_constraint (str): a constraint on the FW name
        task_name_constraint (str): a constraint on the task name

    Returns:
       a list of tuples of the form (fw_id, task_id) of the RunVasp-type tasks
    """
    fws_and_tasks = []
    for idx_fw, fw in enumerate(workflow.fws):
        if fw_name_constraint is None or fw_name_constraint in fw.name:
            for idx_t, t in enumerate(fw.tasks):
                if task_name_constraint is None or task_name_constraint in str(t):
                    fws_and_tasks.append((idx_fw, idx_t))
    return fws_and_tasks


# TODO: @computron - move this somewhere else, maybe dedicated serialization package - @computron
# TODO: @computron - also review this code for clarity - @computron
def get_wf_from_spec_dict(structure, wfspec, common_param_updates=None):
    """
    Load a WF from a structure and a spec dict. This allows simple
    custom workflows to be constructed quickly via a YAML file.

    Args:
        structure (Structure): An input structure object.
        wfspec (dict): A dict specifying workflow. A sample of the dict in
            YAML format for the usual MP workflow is given as follows:

            ```
            fireworks:
            - fw: atomate.vasp.fireworks.core.OptimizeFW
            - fw: atomate.vasp.fireworks.core.StaticFW
              params:
                parents: 0
            - fw: atomate.vasp.fireworks.core.NonSCFUniformFW
              params:
                parents: 1
            - fw: atomate.vasp.fireworks.core.NonSCFLineFW
              params:
                parents: 1
            common_params:
              db_file: db.json
              $vasp_cmd: $HOME/opt/vasp
            name: bandstructure
            metadata:
                tag: testing_workflow
            ```

            The `fireworks` key is a list of Fireworks; it is expected that
            all such Fireworks have "structure" as the first argument and
            other optional arguments following that. Each Firework is specified
            via "fw": <explicit path>.

            You can pass arguments into the constructor using the special
            keyword `params`, which is a dict. Any param starting with a $ will
            be expanded using environment variables.If multiple fireworks share
            the same `params`, you can use `common_params` to specify a common
            set of arguments that are passed to all fireworks. Local params
            take precedent over global params.

            Another special keyword is `parents`, which provides
            the *indices* of the parents of that particular Firework in the
            list. This allows you to link the Fireworks into a logical
            workflow.

            Finally, `name` is used to set the Workflow name
            (structure formula + name) which can be helpful in record keeping.
        common_param_updates (dict): A dict specifying any user-specified updates to common_params

    Returns:
        Workflow
    """

    dec = MontyDecoder()

    def process_params(d):
        decoded = {}
        for k, v in d.items():
            if k.startswith("$"):
                if isinstance(v, list):
                    v = [os.path.expandvars(i) for i in v]
                elif isinstance(v, dict):
                    v = {k2: os.path.expandvars(v2) for k2, v2 in v.items()}
                else:
                    v = os.path.expandvars(v)
            decoded[k.strip("$")] = dec.process_decoded(v)
        return decoded

    fws = []
    common_params = process_params(wfspec.get("common_params", {}))
    if common_param_updates:
        common_params.update(common_param_updates)
    for d in wfspec["fireworks"]:
        modname, classname = d["fw"].rsplit(".", 1)
        cls_ = load_class(modname, classname)
        params = process_params(d.get("params", {}))
        for k in common_params:
            if k not in params:  # common params don't override local params
                params[k] = common_params[k]
        if "parents" in params:
            if isinstance(params["parents"], int):
                params["parents"] = fws[params["parents"]]
            else:
                p = []
                for parent_idx in params["parents"]:
                    p.append(fws[parent_idx])
                params["parents"] = p
        fws.append(cls_(structure=structure, **params))

    wfname = (
        "{}:{}".format(structure.composition.reduced_formula, wfspec["name"])
        if wfspec.get("name")
        else structure.composition.reduced_formula
    )

    return Workflow(fws, name=wfname, metadata=wfspec.get("metadata"))


def load_class(modulepath, classname):
    """
    Load and return the class from the given module.

    Args:
        modulepath (str): dotted path to the module. eg: "pymatgen.io.vasp.sets"
        classname (str): name of the class to be loaded.

    Returns:
        class
    """
    mod = __import__(modulepath, globals(), locals(), [classname], 0)
    return getattr(mod, classname)


def recursive_update(d, u):
    """
    Recursive updates d with values from u
    Args:
        d (dict): dict to update
        u (dict): updates to propogate
    """

    for k, v in u.items():
        if k in d:
            if isinstance(v, dict) and isinstance(d[k], dict):
                recursive_update(d[k], v)
            else:
                d[k] = v
        else:
            d[k] = v


def get_a_unique_id():
    ts = f"{time():.4f}"
    ts += str(randint(0, 9999)).zfill(4)
    return ts


def get_uri(dir_name):
    """
    Returns the URI path for a directory. This allows files hosted on
    different file servers to have distinct locations.
    Args:
        dir_name:
            A directory name.
    Returns:
        Full URI path, e.g., fileserver.host.com:/full/path/of/dir_name.
    """
    fullpath = os.path.abspath(dir_name)
    try:
        hostname = socket.gethostbyaddr(socket.gethostname())[0]
    except Exception:
        hostname = socket.gethostname()
    return f"{hostname}:{fullpath}"


def get_database(config_file=None, settings=None, admin=False, **kwargs):
    d = loadfn(config_file) if settings is None else settings

    try:
        user = d["admin_user"] if admin else d["readonly_user"]
        passwd = d["admin_password"] if admin else d["readonly_password"]
    except (KeyError, TypeError, ValueError):
        logger.warning(
            "No {admin,readonly}_user/password found in config. file, "
            "accessing DB without authentication"
        )
        user = None
        passwd = None

    if "authsource" in d and "authsource" not in kwargs:
        kwargs["authsource"] = d["authsource"]

    conn = MongoClient(
        host=d["host"], port=d["port"], username=user, password=passwd, **kwargs
    )
    db = conn[d["database"]]

    return db


logger = get_logger(__name__)<|MERGE_RESOLUTION|>--- conflicted
+++ resolved
@@ -8,11 +8,7 @@
 from pymongo import MongoClient
 from monty.json import MontyDecoder
 from monty.serialization import loadfn
-<<<<<<< HEAD
 from pymatgen.core.composition import Composition
-=======
-from pymatgen.core import Composition
->>>>>>> b9ad04e3
 
 from fireworks import Workflow
 #from pymatgen.alchemy.materials import TransformedStructure
@@ -141,7 +137,6 @@
     return logger
 
 
-<<<<<<< HEAD
 #def get_meta_from_structure(structure):
 #    if isinstance(structure, TransformedStructure):
 #        structure = structure.final_structure
@@ -160,10 +155,6 @@
 #            'is_ordered': structure.is_ordered,
 #            'is_valid': structure.is_valid()}
 #    return meta
-=======
-def get_meta_from_structure(structure):
-    if isinstance(structure, TransformedStructure):
-        structure = structure.final_structure
 
     comp = structure.composition
     elsyms = sorted({e.symbol for e in comp.elements})
@@ -180,8 +171,6 @@
         "is_valid": structure.is_valid(),
     }
     return meta
->>>>>>> b9ad04e3
-
 
 def get_fws_and_tasks(workflow, fw_name_constraint=None, task_name_constraint=None):
     """
